import { get } from 'svelte/store'
import type { Chapter } from '../types/book'
import type { VoiceId } from '../kokoro/kokoroClient'
import { getTTSWorker } from '../ttsWorkerManager'
import {
  selectedModel,
  selectedVoice,
  selectedQuantization,
  selectedDevice,
} from '../../stores/ttsStore'
import {
  chapterStatus,
  chapterErrors,
  generatedAudio,
  chapterProgress,
  book,
} from '../../stores/bookStore'
import { advancedSettings } from '../../stores/ttsStore'
import { listVoices as listKokoroVoices } from '../kokoro/kokoroClient'
import { concatenateAudioChapters, downloadAudioFile, type AudioChapter } from '../audioConcat'
import type { EpubMetadata } from '../epub/epubGenerator'
import logger from '../utils/logger'
import { toastStore } from '../../stores/toastStore'
import { saveChapterSegments, type LibraryBook } from '../libraryDB'
import type { AudioSegment } from '../types/audio'
<<<<<<< HEAD
import { convert } from 'html-to-text'
=======
import { resolveChapterLanguage, DEFAULT_LANGUAGE } from '../utils/languageResolver'
import { selectKokoroVoiceForLanguage, selectPiperVoiceForLanguage } from '../utils/voiceSelector'
import { PiperClient } from '../piper/piperClient'
>>>>>>> c6c7c9d0

/**
 * Type representing a LibraryBook with a guaranteed ID property
 */
type LibraryBookWithId = LibraryBook & { id: number }

/**
 * Type guard to check if a book has an ID property (i.e., is a LibraryBook with ID)
 */
function hasBookId(book: any): book is LibraryBookWithId {
  return book !== null && book !== undefined && 'id' in book && typeof book.id === 'number'
}

/**
 * Helper function to safely extract the book ID from the book store.
 * The book store can contain either a Book or a LibraryBook (which extends Book with an id property).
 * @returns The book ID as a number, or 0 if not available
 */
function getBookId(): number {
  const currentBook = get(book)
  if (hasBookId(currentBook)) {
    return currentBook.id // Type guard ensures id is number, not undefined
  }
  return 0
}

export interface SegmentOptions {
  ignoreCodeBlocks?: boolean
  ignoreLinks?: boolean
}

export function segmentHtmlContent(
  chapterId: string,
  htmlContent: string,
  options: SegmentOptions = {}
): { html: string; segments: { index: number; text: string; id: string }[] } {
  const segments: { index: number; text: string; id: string }[] = []

  logger.info('[segmentHtml] Starting HTML segmentation with html-to-text', {
    chapterId,
    htmlLength: htmlContent.length,
    ignoreCodeBlocks: !!options.ignoreCodeBlocks,
    ignoreLinks: !!options.ignoreLinks,
  })

  // Configure selectors for html-to-text
  const selectors: any[] = [
    { selector: 'img', format: 'skip' },
    { selector: 'script', format: 'skip' },
    { selector: 'style', format: 'skip' },
  ]

  if (options.ignoreCodeBlocks) {
    selectors.push({ selector: 'pre', format: 'skip' })
    selectors.push({ selector: 'code', format: 'skip' })
  }

  if (options.ignoreLinks) {
    selectors.push({ selector: 'a', format: 'skip' })
  } else {
    // If not ignored, print text but ignore href
    selectors.push({ selector: 'a', options: { ignoreHref: true } })
  }

  // Convert HTML to text
  // wordwrap: false ensures we don't insert artificial line breaks within paragraphs
  const fullText = convert(htmlContent, {
    wordwrap: false,
    selectors: selectors,
    preserveNewlines: true, // Preserve intentional newlines
  })

  // Split into sentences
  // Robust splitting handles newlines (which html-to-text preserves for blocks)
  // We split by newline first to ensure block boundaries are respected.
  const lines = fullText.split('\n')
  const sentences: string[] = []

  lines.forEach((line) => {
    const trimmedLine = line.trim()
    if (!trimmedLine) return

    // Split line into sentences
    // This regex matches:
    // 1. A sequence of non-terminators followed by terminators and space/end
    // 2. OR the remaining text if no terminators found
    const lineSentences = trimmedLine.match(/[^.!?]+[.!?]+(\s+|$)|[^.!?]+$/g)
    if (lineSentences) {
      sentences.push(...lineSentences.map((s) => s.trim()))
    } else {
      sentences.push(trimmedLine)
    }
  })

  let segmentIndex = 0
  sentences.forEach((sentence) => {
    const trimmed = sentence
    if (trimmed && trimmed.length > 0) {
      segments.push({
        index: segmentIndex,
        text: trimmed,
        id: `seg-${segmentIndex}`,
      })
      segmentIndex++
    }
  })

  logger.info('[segmentHtml] Segmentation complete', {
    totalSegments: segments.length,
    firstSegmentText: segments[0]?.text.substring(0, 100),
    totalTextLength: fullText.length,
  })

  // Return original HTML without segment wrapping
  return { html: htmlContent, segments }
}

class GenerationService {
  private running = false
  private canceled = false

  // Helper to calculate duration of a WAV blob
  // WAV header is 44 bytes, Kokoro outputs 24kHz float32 mono
  private calculateWavDuration(blob: Blob): number {
    const headerSize = 44
    const sampleRate = 24000
    const bytesPerSample = 4 // float32
    const channels = 1

    const pcmDataSize = blob.size - headerSize
    if (pcmDataSize <= 0) return 0

    return pcmDataSize / (sampleRate * bytesPerSample * channels)
  }

  // Helper to segment HTML content into sentences and wrap them with spans
  private segmentHtml(
    chapterId: string,
    htmlContent: string,
    options?: SegmentOptions
  ): { html: string; segments: { index: number; text: string; id: string }[] } {
    return segmentHtmlContent(chapterId, htmlContent, options)
  }

  // Old complex segmentation logic removed - kept simple for reliability
  private segmentHtmlComplex_DISABLED(
    chapterId: string,
    htmlContent: string
  ): { html: string; segments: { index: number; text: string; id: string }[] } {
    const parser = new DOMParser()
    const doc = parser.parseFromString(htmlContent, 'text/html')
    const segments: { index: number; text: string; id: string }[] = []

    logger.info('[segmentHtml] Starting HTML segmentation', {
      chapterId,
      htmlLength: htmlContent.length,
      htmlPreview: htmlContent.substring(0, 200),
    })

    // Algorithm:
    // 1. Identify "block" elements (p, h1-6, div, li, blockquote).
    // 2. For each block, extract text and find sentence boundaries.
    // 3. Instead of complex Range wrapping which is fragile, we'll try a simpler approach for v1:
    //    - If block contains simple text, replace text with wrapped spans.
    //    - If block contains tags, we attempt to process text nodes.
    //
    // Revised Robust Approach:
    // Walk the tree. Collect text nodes.
    // Build a mapping of "global text offset" -> "TextNode + offset".
    // Split the full text into sentences.
    // For each sentence (start, end), assume it maps to a range of text nodes.
    // Wrap that range.

    // Since we are in browser environment, we can use TreeWalker.
    const walker = doc.createTreeWalker(doc.body, NodeFilter.SHOW_TEXT)
    const textNodes: Text[] = []
    let node: Node | null = walker.nextNode()
    while (node) {
      if (node.textContent && node.textContent.trim().length > 0) {
        textNodes.push(node as Text)
      }
      node = walker.nextNode()
    }

    // Ideally we split per block to avoid spanning sentences across paragraphs (uncommon in books).
    // Let's iterate over block elements instead.
    const blocks = doc.querySelectorAll('p, h1, h2, h3, h4, h5, h6, li, div, blockquote, dt, dd')
    // If no blocks found (plain text wrapped in body), fallback to body?
    const elementsToProcess = blocks.length > 0 ? Array.from(blocks) : [doc.body]

    logger.info('[segmentHtml] Found block elements', {
      blockCount: blocks.length,
      elementCount: elementsToProcess.length,
      bodyTextLength: doc.body.textContent?.length || 0,
      bodyTextPreview: doc.body.textContent?.substring(0, 200),
    })

    let globalIndex = 0

    elementsToProcess.forEach((block) => {
      // Skip if already processed (nested blocks case)
      // e.g. div contains p. splitting div might double process p.
      // Simplest check: if block has no block children.
      if (block.querySelector('p, h1, h2, h3, h4, h5, h6, li, div, blockquote')) {
        if (block.tagName !== 'BODY') return // Let children handle it
      }

      // Get text content of this block
      const text = block.textContent || ''
      if (!text.trim()) return

      // Split into sentences using a simple regex (same as before)
      // Note: This matches "Sentence." "Sentence?" "Sentence!"
      // It's greedy.
      const sentences = text.match(/[^.!?]+[.!?]+["']?|[^.!?]+$/g) || [text]

      // Now the hard part: mapping these sentences back to DOM ranges to wrap them.
      // Since we might have <b> etc inside.
      // Strategy: "Eat" text nodes until we satisfy the sentence text.

      // Gather text nodes within this block
      const blockWalker = doc.createTreeWalker(block, NodeFilter.SHOW_TEXT)
      const blockNodes: Text[] = []
      let bn: Node | null = blockWalker.nextNode()
      while (bn) {
        blockNodes.push(bn as Text)
        bn = blockWalker.nextNode()
      }

      let currentNodeIdx = 0
      let currentOffset = 0 // Offset within the current text node

      sentences.forEach((sentence) => {
        const trimmed = sentence.trim()
        if (!trimmed) return

        const segId = `seg-${globalIndex}`
        segments.push({ index: globalIndex, text: trimmed, id: segId })

        if (globalIndex === 0) {
          logger.warn('[segmentHtml] First segment created', {
            segmentId: segId,
            text: trimmed,
            textLength: trimmed.length,
          })
        }

        globalIndex++

        // We need to find the range in DOM that corresponds to 'sentence' (raw text, including whitespace)
        // Actually, 'sentence' from match includes whitespace.

        // We create a span wrapper
        const span = doc.createElement('span')
        span.id = segId
        span.className = 'segment'

        // We need to extract the nodes/parts corresponding to this sentence and move them into the span.
        // We greedily consume 'sentence.length' characters from blockNodes.

        let charsNeeded = sentence.length

        // Wait, 'sentence' comes from textContent, which might have collapsed whitespace compared to text nodes?
        // HTML whitespace handling makes this tricky.
        // Regex match on textContent (which is what user sees) is correct for TTS.
        // But mapping back to TextNodes which might contain newlines/tabs that are rendered as spaces is hard.

        // Alternative "Safe" approach for mixed content:
        // Don't wrap perfectly.
        // Just inject markers? No, we want highlighting.

        // Let's try: Normalize text nodes?
        // Or: Recursive descent?

        // Fallback for complex HTML:
        // Just wrap the whole block if parsing fails?
        // Or:
        // 1. Create a Range.
        // 2. Set Start (currentNode, currentOffset)
        // 3. Advance charsNeeded.
        // 4. Set End.
        // 5. span.append(range.extractContents())
        // 6. insert span.

        // To do this we need to account for whitespace normalization.
        // `textContent` does NOT normalize whitespace usually (it returns newlines etc).
        // `innerText` does.
        // If we used `textContent` to split, `charsNeeded` should match the sum of lengths of text nodes.

        // Let's assume textContent is reliable enough.

        if (currentNodeIdx >= blockNodes.length) return

        try {
          const range = doc.createRange()

          if (currentNodeIdx >= blockNodes.length) {
            logger.warn('No text nodes left while wrapping segment', { sentence: trimmed })
            return
          }

          range.setStart(blockNodes[currentNodeIdx], currentOffset)

          // Scanning forward
          while (charsNeeded > 0 && currentNodeIdx < blockNodes.length) {
            const node = blockNodes[currentNodeIdx]
            const available = node.length - currentOffset

            if (available <= 0) {
              currentNodeIdx++
              currentOffset = 0
              continue
            }

            if (charsNeeded <= available) {
              range.setEnd(node, currentOffset + charsNeeded)
              currentOffset += charsNeeded
              charsNeeded = 0
              if (currentOffset >= node.length) {
                currentNodeIdx++
                currentOffset = 0
              }
            } else {
              charsNeeded -= available
              currentNodeIdx++
              currentOffset = 0
            }
          }

          // If we still need chars, bail out to avoid DOMException
          if (charsNeeded > 0) {
            logger.warn('Could not fully wrap segment (insufficient text nodes)', {
              sentence: trimmed,
              remaining: charsNeeded,
            })
            return
          }

          const content = range.extractContents()
          span.appendChild(content)
          range.insertNode(span)
        } catch (e) {
          console.warn('Failed to wrap segment', e)
        }
      })
    })

    logger.info('[segmentHtml] Segmentation complete (OLD COMPLEX)', {
      totalSegments: segments.length,
      firstSegmentText: segments[0]?.text.substring(0, 100),
      lastSegmentText: segments[segments.length - 1]?.text.substring(0, 100),
    })

    return { html: doc.body.innerHTML, segments }
  }
  // END OF DISABLED COMPLEX SEGMENTATION

  async generateChapters(chapters: Chapter[]) {
    // Direct console log to bypass logger filtering
    console.error('=== GENERATION STARTING ===')
    console.error('Chapter count:', chapters.length)
    chapters.forEach((ch, i) => {
      console.error(`Chapter ${i + 1}:`, {
        id: ch.id,
        title: ch.title,
        contentLength: ch.content?.length || 0,
        contentPreview: ch.content?.substring(0, 500) || '(empty)',
      })
    })
    console.error('=== END CHAPTER DUMP ===')

    logger.error('[generateChapters] Starting generation', {
      chapterCount: chapters.length,
      chapters: chapters.map((ch) => ({
        id: ch.id,
        title: ch.title,
        contentLength: ch.content?.length || 0,
        contentPreview: ch.content?.substring(0, 500) || '(empty)',
      })),
    })

    if (this.running) {
      logger.warn('Generation already running')
      return
    }

    const model = get(selectedModel)
    if (model === 'web_speech') {
      toastStore.warning(
        'Web Speech API does not support file generation. Please use Kokoro or Piper models for generating audio files.'
      )
      return
    }

    this.running = true
    this.canceled = false // Reset canceled state

    getTTSWorker()
    const totalChapters = chapters.length

    try {
      for (let i = 0; i < totalChapters; i++) {
        if (this.canceled) break

        const ch = chapters[i]
        const currentBook = get(book)

        // Use chapter-specific model if set, otherwise use global model
        const effectiveModel = ch.model || model
        const currentVoice = ch.voice || get(selectedVoice)
        const currentQuantization = get(selectedQuantization)
        const currentDevice = get(selectedDevice)
        const currentAdvancedSettings = get(advancedSettings)[effectiveModel] || {}

        // Resolve the effective language for this chapter
        const effectiveLanguage = currentBook
          ? resolveChapterLanguage(ch, currentBook)
          : DEFAULT_LANGUAGE

        // Validate content
        if (!ch.content || !ch.content.trim()) {
          chapterStatus.update((m) => new Map(m).set(ch.id, 'error'))
          chapterErrors.update((m) => new Map(m).set(ch.id, 'Chapter content is empty'))
          continue
        }

        // Update status to processing
        chapterStatus.update((m) => new Map(m).set(ch.id, 'processing'))

        // Select appropriate voice based on language (only if not explicitly set for chapter)
        let effectiveVoice = currentVoice
        if (!ch.voice) {
          // Auto-select voice based on language only if no explicit voice is set
          if (effectiveModel === 'kokoro') {
            // Automatically select Kokoro voice based on language
            effectiveVoice = selectKokoroVoiceForLanguage(effectiveLanguage, currentVoice)
            const kokoroVoices = listKokoroVoices()
            if (!kokoroVoices.includes(effectiveVoice as VoiceId)) {
              logger.warn(
                `Invalid Kokoro voice '${effectiveVoice}' after selection, falling back to af_heart`
              )
              effectiveVoice = 'af_heart'
            }
            logger.info(
              `Auto-selected Kokoro voice for language ${effectiveLanguage}: ${effectiveVoice}`
            )
          } else if (effectiveModel === 'piper') {
            // Automatically select Piper voice based on language
            const piperClient = PiperClient.getInstance()
            const availableVoices = await piperClient.getVoices()
            effectiveVoice = selectPiperVoiceForLanguage(
              effectiveLanguage,
              availableVoices,
              currentVoice
            )
            logger.info(
              `Auto-selected Piper voice for language ${effectiveLanguage}: ${effectiveVoice}`
            )
          }
        } else {
          logger.info(`Using chapter-specific voice: ${effectiveVoice}`)
        }

        try {
          if (effectiveModel === 'kokoro') {
            logger.info('[generateChapters] About to segment HTML for Kokoro', {
              chapterId: ch.id,
              contentLength: ch.content.length,
              contentPreview: ch.content.substring(0, 200),
            })

            // 1. Segment the HTML content
            const { html, segments: textSegments } = this.segmentHtml(ch.id, ch.content, {
              ignoreCodeBlocks: Boolean(currentAdvancedSettings.ignoreCodeBlocks),
              ignoreLinks: Boolean(currentAdvancedSettings.ignoreLinks),
            })

            // Update in-memory content
            ch.content = html

            // 2. Update the chapter content in DB with the injected HTML
            const bookId = getBookId()

            if (bookId) {
              const { updateChapterContent } = await import('../libraryDB')
              await updateChapterContent(bookId, ch.id, html)
              logger.info(`Updated content for chapter ${ch.id} with segmented HTML`)
            }

            // 3. Generate Audio for each segment
            const audioSegments: AudioSegment[] = []

            chapterProgress.update((m) =>
              new Map(m).set(ch.id, {
                current: 0,
                total: textSegments.length,
                message: 'Initializing generation...',
              })
            )

            // Iterate segments and generate audio one by one
            // We can't use `generateVoiceStream` easily here because we have discrete text chunks
            // and we want to map them 1:1 to our segments.
            // But `generateVoiceStream` splits by sentence internally?
            // If we pass pre-split sentences, Kokoro might split them further if they are long?
            // `generateVoiceStream` takes text.
            // We should use `generateVoice` (blob) for each segment?
            // `generateVoice` in worker returns a single blob for the input text.
            // Yes.

            const worker = getTTSWorker()
            let cumulativeTime = 0

            for (let i = 0; i < textSegments.length; i++) {
              if (this.canceled) break
              const segText = textSegments[i].text

              // Skip empty segments
              if (!segText.trim()) continue

              chapterProgress.update((m) =>
                new Map(m).set(ch.id, {
                  current: i + 1,
                  total: textSegments.length,
                  message: `Generating segment ${i + 1}/${textSegments.length}`,
                })
              )

              // Generate audio for this specific sentence
              const blob = await worker.generateVoice({
                text: segText,
                modelType: 'kokoro',
                voice: effectiveVoice,
                dtype: currentQuantization,
                device: currentDevice,
                language: effectiveLanguage,
                advancedSettings: currentAdvancedSettings,
              })

              const duration = this.calculateWavDuration(blob)

              audioSegments.push({
                id: textSegments[i].id,
                chapterId: ch.id,
                index: i,
                text: segText,
                audioBlob: blob as Blob,
                duration,
                startTime: cumulativeTime,
              })

              cumulativeTime += duration
            }

            if (this.canceled) break

            // Save segments to DB
            if (bookId) {
              await saveChapterSegments(bookId, ch.id, audioSegments)
            }

            // Concatenate for chapter audio
            const audioChapters: AudioChapter[] = audioSegments.map((s) => ({
              id: s.id,
              title: `Segment ${s.index}`,
              blob: s.audioBlob,
            }))

            const fullBlob = await concatenateAudioChapters(audioChapters, { format: 'wav' })

            // Save concatenated audio to DB for TextReader playback
            if (bookId) {
              const { saveChapterAudio } = await import('../libraryDB')
              await saveChapterAudio(bookId, ch.id, fullBlob, {
                model: effectiveModel,
                voice: effectiveVoice,
                quantization: currentQuantization,
                device: currentDevice,
                language: effectiveLanguage,
              })
            }

            // Update in-memory store
            generatedAudio.update((m) => {
              const newMap = new Map(m)
              if (m.has(ch.id)) {
                URL.revokeObjectURL(m.get(ch.id)!.url)
              }
              newMap.set(ch.id, {
                url: URL.createObjectURL(fullBlob),
                blob: fullBlob,
              })
              return newMap
            })
          } else {
            // Legacy/Worker path for Piper (unchanged for now, or TODO: implement segmentation for piper too?)
            // For now keep Piper legacy flow (flat text) as user likely uses Kokoro.
            // But user asked for "readd the epub media overlay export", implying it should work.
            // If we don't segment HTML for piper, we can't export synced EPUB for piper.
            // Let's force segmentation for Piper too?
            // Yes, same logic.

            logger.info('[generateChapters] About to segment HTML for Piper', {
              chapterId: ch.id,
              contentLength: ch.content.length,
              contentPreview: ch.content.substring(0, 200),
            })

            // 1. Segment HTML
            const { html, segments: textSegments } = this.segmentHtml(ch.id, ch.content, {
              ignoreCodeBlocks: Boolean(currentAdvancedSettings.ignoreCodeBlocks),
              ignoreLinks: Boolean(currentAdvancedSettings.ignoreLinks),
            })

            // 2. Update Content
            const bookId = getBookId()
            if (bookId) {
              const { updateChapterContent } = await import('../libraryDB')
              await updateChapterContent(bookId, ch.id, html)
            }

            // 3. Generate
            const audioSegments: AudioSegment[] = []
            const worker = getTTSWorker()
            let cumulativeTime = 0

            for (let i = 0; i < textSegments.length; i++) {
              if (this.canceled) break
              const segText = textSegments[i].text

              if (i === 0) {
                logger.warn('[generateChapters] About to generate first Piper segment', {
                  segmentIndex: i,
                  segmentId: textSegments[i].id,
                  text: segText,
                  textLength: segText.length,
                })
              }

              chapterProgress.update((m) =>
                new Map(m).set(ch.id, {
                  current: i + 1,
                  total: textSegments.length,
                  message: `Generating segment ${i + 1}/${textSegments.length}`,
                })
              )

              const blob = await worker.generateVoice({
                text: segText,
                modelType: 'piper',
                voice: effectiveVoice,
                device: currentDevice,
                language: effectiveLanguage,
                advancedSettings: currentAdvancedSettings,
              })

              // Piper outputs WAV too, use same calculation
              const duration = this.calculateWavDuration(blob)

              audioSegments.push({
                id: textSegments[i].id,
                chapterId: ch.id,
                index: i,
                text: segText,
                audioBlob: blob as Blob,
                duration,
                startTime: cumulativeTime,
              })

              cumulativeTime += duration
            }

            if (this.canceled) break

            if (bookId) await saveChapterSegments(bookId, ch.id, audioSegments)

            // Concat
            const audioChapters = audioSegments.map((s) => ({
              id: s.id,
              title: '',
              blob: s.audioBlob,
            }))
            const fullBlob = await concatenateAudioChapters(audioChapters, { format: 'wav' })

            // Save chapter audio to DB
            if (bookId) {
              const { saveChapterAudio } = await import('../libraryDB')
              await saveChapterAudio(bookId, ch.id, fullBlob, {
                model: effectiveModel,
                voice: effectiveVoice,
                device: currentDevice,
                language: effectiveLanguage,
              })
            }

            generatedAudio.update((m) => {
              const newMap = new Map(m)
              if (m.has(ch.id)) URL.revokeObjectURL(m.get(ch.id)!.url)
              newMap.set(ch.id, { url: URL.createObjectURL(fullBlob), blob: fullBlob })
              return newMap
            })
          }

          chapterStatus.update((m) => new Map(m).set(ch.id, 'done'))
          chapterErrors.update((m) => {
            const newMap = new Map(m)
            newMap.delete(ch.id)
            return newMap
          })
        } catch (err: any) {
          if (this.canceled) break
          const errorMsg = err.message || 'Unknown error'
          logger.error(`Generation failed for chapter ${ch.title}:`, err)
          chapterStatus.update((m) => new Map(m).set(ch.id, 'error'))
          chapterErrors.update((m) => new Map(m).set(ch.id, errorMsg))
        }
      }
    } finally {
      this.running = false
    }
  }

  cancel() {
    this.canceled = true
    const worker = getTTSWorker()
    worker.cancelAll()
    // Reset status of processing chapters?
    // Maybe not necessary, the loop will break and they will stay as 'processing' or we can mark them as error/pending?
    // Let's leave them for now or better, mark 'processing' as 'pending' to allow retry?
    // For now, simple cancel.
  }

  isRunning() {
    return this.running
  }

  async exportAudio(
    chapters: Chapter[],
    format: 'mp3' | 'm4b' | 'wav' = 'mp3',
    bitrate = 192,
    bookInfo: { title: string; author: string }
  ) {
    const generated = get(generatedAudio)

    const audioChapters: AudioChapter[] = []
    for (const ch of chapters) {
      if (generated.has(ch.id)) {
        audioChapters.push({
          id: ch.id,
          title: ch.title,
          blob: generated.get(ch.id)!.blob,
        })
      }
    }

    if (audioChapters.length === 0) {
      toastStore.warning('No generated audio found for selected chapters')
      return
    }

    try {
      const combined = await concatenateAudioChapters(
        audioChapters,
        {
          format,
          bitrate,
          bookTitle: bookInfo.title,
          bookAuthor: bookInfo.author,
        },
        (p) => console.log('Concatenating:', p.message)
      )

      const ext = format === 'wav' ? 'wav' : format === 'm4b' ? 'm4b' : 'mp3'
      const filename = `${bookInfo.title.replace(/[^a-z0-9]/gi, '_')}_audiobook.${ext}`
      downloadAudioFile(combined, filename)
    } catch (e) {
      logger.error('Export failed', e)
      toastStore.error('Export failed: ' + (e instanceof Error ? e.message : 'Unknown error'))
    }
  }

  async exportEpub(chapters: Chapter[], bookInfo: { title: string; author: string; cover?: Blob }) {
    const { EpubGenerator } = await import('../epub/epubGenerator')
    const { getChapterSegments } = await import('../libraryDB')

    // Check if we have segments for all chapters
    // If not, we cannot create valid Media Overlay for them
    // For now, we assume user generated them using the new segment-based flow.
    // If they generated with legacy flow (legacy piper), we might not have segments?
    // The new flow saves segments for Kokoro.
    // We should check.

    const metadata: EpubMetadata = {
      title: bookInfo.title,
      author: bookInfo.author,
      language: 'en',
      identifier: `urn:uuid:${crypto.randomUUID()}`,
      cover: bookInfo.cover,
    }

    const epub = new EpubGenerator(metadata)
    const totalChapters = chapters.length

    // Using current book store ID for DB access
    const bookId = getBookId()

    if (!bookId) {
      toastStore.error('Cannot export: Book ID not found')
      return
    }

    try {
      for (let i = 0; i < totalChapters; i++) {
        const ch = chapters[i]

        // Get segments
        let segments: AudioSegment[] = []
        try {
          segments = await getChapterSegments(bookId, ch.id)
        } catch (e) {
          logger.warn(`Could not load segments for chapter ${ch.id}`, e)
        }

        if (segments.length === 0) {
          // Determine if we should fail or just add text without audio?
          // For "Export Audiobook", we probably want audio.
          // But for "Export EPUB with Audio", maybe partial is okay?
          // Let's assume we skip audio for this chapter but warn?
          // Or try to utilize the full audio if available + simple SMIL?
          // Without alignment, SMIL is useless. Just add text + audio but no sync?
          // Let's stick to: if no segments, just text.
          epub.addChapter({
            id: ch.id,
            title: ch.title,
            content: `<?xml version="1.0" encoding="UTF-8"?>
<html xmlns="http://www.w3.org/1999/xhtml" xmlns:epub="http://www.idpf.org/2007/ops">
<head><title>${ch.title}</title></head>
<body><h1>${ch.title}</h1><p>${ch.content}</p></body></html>`,
          })
          continue
        }

        // We have segments. Construct SMIL and merged Audio.
        // Concatenate audio
        // Convert blobs to AudioChapters for concat utility
        const audioChaptersToConcat: AudioChapter[] = segments.map((s) => ({
          id: s.id,
          title: `Segment ${s.index}`,
          blob: s.audioBlob,
        }))

        // Concatenate to single MP3 for the chapter (required for SMIL usually, one file per chapter is standard)
        // Using low bitrate for speech is fine, generally 64-128 is good for overlays.
        const combinedBlob = await concatenateAudioChapters(audioChaptersToConcat, {
          format: 'mp3',
          bitrate: 128,
        })

        // Calculate SMIL Data
        // We need duration of each segment.
        // Since we concatenated, we can try to estimate offsets.
        // But strict SMIL requires accurate timing.
        // Our AudioSegment MIGHT not have duration if it wasn't calculated.
        // generationService commented out duration calc in stream loop.
        // audioConcat's concatenateAudioChapters doesn't return map of offsets.
        // We need to know the duration of each blob *before* or *during* concat.

        // Helper to get duration of blobs?
        // We can use audio buffers or estimate.
        // Doing it properly: decode each blob? Expensive.
        // Estimate from size? PCM/WAV size is exact. MP3 is not.
        // Kokoro output is usually raw PCM or WAV in the detailed generation?
        // generateVoiceStream yields `audio` which is Float32Array in the raw response but converted to Blob in `kokoroClient`?
        // `kokoroClient.ts` yields `{ text, audio: Blob }`.
        // If it's WAV blob, we can parser header.
        // If it's Raw PCM, we know sample rate.

        // Let's assume we can get durations.
        // For now, let's just use the `audioLikeToBlob` utility or similar to get durations if possible?
        // Or easier: update `concatenateAudioChapters` to return timing info?
        // Or calculate it here.

        // Recalculate timing from actual segment audio blobs for accurate SMIL sync
        // This ensures timing is correct even if stored timing is missing or inaccurate
        let cumulativeTime = 0
        const smilPars = []

        for (let j = 0; j < segments.length; j++) {
          const s = segments[j]

          // Calculate duration from blob if stored duration is missing/invalid
          let duration = s.duration
          if (!duration || duration <= 0) {
            // Fallback: estimate from WAV blob size (24kHz float32 mono = 96000 bytes/sec)
            duration = (s.audioBlob.size - 44) / (24000 * 4)
            if (duration < 0) duration = 1 // Minimum fallback
          }

          const clipBegin = cumulativeTime
          const clipEnd = cumulativeTime + duration

          smilPars.push({
            // Path from smil/ folder: go up one level (..) then to the xhtml
            // Use s.id which is the actual ID in the XHTML (e.g., "seg-0", "seg-1", ...)
            textSrc: `../${ch.id}.xhtml#${s.id}`,
            // Path from smil/ folder: go up one level then to audio/
            audioSrc: `../audio/${ch.id}.mp3`,
            clipBegin,
            clipEnd,
          })

          cumulativeTime += duration
        }

        const totalDuration = cumulativeTime

        // Generate XHTML with matching IDs
        const xhtmlContent = `<?xml version="1.0" encoding="UTF-8"?>
<html xmlns="http://www.w3.org/1999/xhtml" xmlns:epub="http://www.idpf.org/2007/ops">
<head><title>${ch.title}</title></head>
<body>
  ${ch.content}
</body>
</html>`

        epub.addChapter({
          id: ch.id,
          title: ch.title,
          content: xhtmlContent,
          audioBlob: combinedBlob,
          smilData: {
            id: `${ch.id}-smil`,
            duration: totalDuration,
            pars: smilPars,
          },
        })
      }

      const epubBlob = await epub.generate()
      const filename = `${bookInfo.title.replace(/[^a-z0-9]/gi, '_')}.epub`
      downloadAudioFile(epubBlob, filename)
    } catch (err) {
      logger.error('EPUB Export failed', err)
      toastStore.error('EPUB Export failed')
    }
  }
}

export const generationService = new GenerationService()<|MERGE_RESOLUTION|>--- conflicted
+++ resolved
@@ -23,13 +23,10 @@
 import { toastStore } from '../../stores/toastStore'
 import { saveChapterSegments, type LibraryBook } from '../libraryDB'
 import type { AudioSegment } from '../types/audio'
-<<<<<<< HEAD
 import { convert } from 'html-to-text'
-=======
 import { resolveChapterLanguage, DEFAULT_LANGUAGE } from '../utils/languageResolver'
 import { selectKokoroVoiceForLanguage, selectPiperVoiceForLanguage } from '../utils/voiceSelector'
 import { PiperClient } from '../piper/piperClient'
->>>>>>> c6c7c9d0
 
 /**
  * Type representing a LibraryBook with a guaranteed ID property

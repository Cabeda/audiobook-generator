<script lang="ts">
  import type { Chapter } from '../lib/types/book'
  import type { Book } from '../lib/types/book'
  import {
    countWords,
    estimateSpeechDurationSeconds,
    formatDurationShort,
  } from '../lib/utils/textStats'
  import { toastStore } from '../stores/toastStore'
  import {
    selectedModel,
    selectedVoice,
    availableVoices,
    voiceLabels,
    type VoiceOption,
  } from '../stores/ttsStore'
  import { TTS_MODELS } from '../lib/tts/ttsModels'
<<<<<<< HEAD
  import { segmentProgress, segmentProgressPercentage } from '../stores/segmentProgressStore'
=======
  import {
    LANGUAGE_OPTIONS,
    getLanguageLabel,
    resolveChapterLanguageWithDetection,
    DETECTION_CONFIDENCE_THRESHOLD,
  } from '../lib/utils/languageResolver'
  import { getKokoroVoicesForLanguage, isKokoroLanguageSupported } from '../lib/utils/voiceSelector'
  import { listVoices as listKokoroVoices } from '../lib/kokoro/kokoroClient'
  import { onMount } from 'svelte'
>>>>>>> 79ef378f

  let {
    chapter,
    book,
    selected = false,
    audioData = undefined,
    onToggle,
    onRead,
    onDownloadWav,
    onDownloadMp3,
    status,
    error,
    onRetry,
    progress,
    onModelChange,
    onVoiceChange,
    onLanguageChange,
  } = $props<{
    chapter: Chapter
    book?: Book
    selected?: boolean
    audioData?: { url: string; blob: Blob }
    status?: 'pending' | 'processing' | 'done' | 'error'
    error?: string | null
    onToggle: (id: string) => void
    onRead: (chapter: Chapter) => void
    onDownloadWav: (id: string) => void
    onDownloadMp3: (id: string) => void
    onRetry?: (id: string) => void
    progress?: { current: number; total: number; message?: string }
    onModelChange?: (chapterId: string, model: string | undefined) => void
    onVoiceChange?: (chapterId: string, voice: string | undefined) => void
    onLanguageChange?: (chapterId: string, language: string | undefined) => void
  }>()

  const numberFormatter = new Intl.NumberFormat()
  let wordCount = $derived(countWords(chapter.content))
  let estimatedDurationSeconds = $derived(estimateSpeechDurationSeconds(wordCount))
  let showAdvanced = $state(false)

  // Segment progress for this chapter
  let chapterSegmentProgress = $derived($segmentProgress.get(chapter.id))
  let segmentPercentage = $derived($segmentProgressPercentage.get(chapter.id) ?? 0)
  // A chapter is "partially generated" only if generation is NOT currently in progress
  // and there are some (but not all) segments generated. This differentiates between:
  // 1. Currently generating with partial progress (shown in processing state above)
  // 2. Paused/incomplete generation from a previous session (shown below as partial progress)
  let isPartiallyGenerated = $derived(
    chapterSegmentProgress &&
      !chapterSegmentProgress.isGenerating &&
      chapterSegmentProgress.generatedIndices.size > 0 &&
      chapterSegmentProgress.generatedIndices.size < chapterSegmentProgress.totalSegments
  )

  // Local state for chapter overrides
  let chapterModel = $state(chapter.model)
  let chapterVoice = $state(chapter.voice)
  let chapterLanguage = $state(chapter.language)

  // Piper voices with full metadata (loaded async)
  let piperVoicesWithMetadata = $state<
    Array<{ key: string; name: string; language: string; quality: string }>
  >([])
  let piperVoicesLoadAttempted = $state(false)

  // Load piper voices on mount (once)
  onMount(() => {
    if (!piperVoicesLoadAttempted) {
      piperVoicesLoadAttempted = true
      import('../lib/piper/piperClient')
        .then(({ PiperClient }) => {
          return PiperClient.getInstance().getVoices()
        })
        .then((voices) => {
          piperVoicesWithMetadata = voices
        })
        .catch((error) => {
          console.error('Failed to load Piper voices:', error)
        })
    }
  })

  // Update local state when chapter prop changes
  $effect(() => {
    chapterModel = chapter.model
    chapterVoice = chapter.voice
    chapterLanguage = chapter.language
  })

  // Compute the effective language for this chapter
  let effectiveLanguage = $derived(book ? resolveChapterLanguageWithDetection(chapter, book) : 'en')

  // Compute the effective model (with automatic fallback if language not supported)
  let effectiveModel = $derived.by(() => {
    const baseModel = chapterModel || $selectedModel
    // If Kokoro is selected but doesn't support the language, fallback to Piper
    if (baseModel === 'kokoro' && !isKokoroLanguageSupported(effectiveLanguage)) {
      return 'piper'
    }
    return baseModel
  })

  // Is this a fallback from the user's choice?
  let isModelFallback = $derived(
    (chapterModel || $selectedModel) === 'kokoro' && effectiveModel === 'piper'
  )

  // Compute available voices for the effective model and language
  let chapterAvailableVoices = $derived.by(() => {
    if (effectiveModel === 'kokoro') {
      const kokoroVoices = listKokoroVoices()
      const languageVoices = getKokoroVoicesForLanguage(effectiveLanguage)
      // Only show voices that support the effective language
      return kokoroVoices
        .filter((v) => languageVoices.includes(v))
        .map((v) => ({ id: v, label: voiceLabels[v] || v }))
    } else if (effectiveModel === 'piper') {
      // Filter piper voices by language using metadata
      if (piperVoicesWithMetadata.length > 0) {
        return piperVoicesWithMetadata
          .filter((v) => {
            // Use the language property from voice metadata for accurate filtering
            const voiceLang = v.language.split(/[-_]/)[0]?.toLowerCase()
            return voiceLang === effectiveLanguage.toLowerCase()
          })
          .map((v) => ({ id: v.key, label: v.name }))
      }
      return []
    }
    return []
  })

  // Compute the effective voice (auto-select first available if current is invalid)
  let effectiveVoice = $derived.by(() => {
    if (chapterVoice) {
      // Check if the chapter's voice is valid for the effective model
      const isValid = chapterAvailableVoices.some((v) => v.id === chapterVoice)
      if (isValid) {
        return chapterVoice
      }
    }
    // Auto-select: pick first voice for the language
    if (chapterAvailableVoices.length > 0) {
      return chapterAvailableVoices[0].id
    }
    return $selectedVoice
  })

  function copy() {
    navigator.clipboard
      ?.writeText(chapter.content)
      .catch(() => toastStore.error('Clipboard not available'))
  }
  let audioElement = $state<HTMLAudioElement | null>(null)

  $effect(() => {
    if (audioElement && audioData?.url) {
      audioElement.load()
    }
  })

  function handleModelChange(event: Event) {
    const target = event.target as HTMLSelectElement
    const value = target.value === 'default' ? undefined : target.value
    chapterModel = value
    onModelChange?.(chapter.id, value)

    // Reset voice when model changes since voice options are different
    chapterVoice = undefined
    onVoiceChange?.(chapter.id, undefined)
  }

  function handleVoiceChange(event: Event) {
    const target = event.target as HTMLSelectElement
    const value = target.value === 'default' ? undefined : target.value
    chapterVoice = value
    onVoiceChange?.(chapter.id, value)
  }

  function handleLanguageChange(event: Event) {
    const target = event.target as HTMLSelectElement
    const value = target.value === 'default' ? undefined : target.value
    chapterLanguage = value
    onLanguageChange?.(chapter.id, value)

    // After language change, check if we need to fallback model
    const baseModel = chapterModel || $selectedModel
    if (baseModel === 'kokoro') {
      // Determine the new effective language after this change
      let newLang = value
      if (!newLang && book) {
        // When auto-detect is selected (value is undefined), compute the effective language
        // using the chapter's current detected language values. Note: chapter.language will
        // still be the old value here (updated async via callback), but we're checking what
        // the effective language will be based on the chapter's detectedLanguage field.
        newLang =
          chapter.detectedLanguage &&
          chapter.languageConfidence &&
          chapter.languageConfidence >= DETECTION_CONFIDENCE_THRESHOLD &&
          chapter.detectedLanguage !== 'und'
            ? chapter.detectedLanguage
            : book.language || 'en'
      }
      if (!newLang) {
        newLang = 'en' // fallback
      }

      if (!isKokoroLanguageSupported(newLang)) {
        // Auto-switch to Piper
        chapterModel = 'piper'
        onModelChange?.(chapter.id, 'piper')
        toastStore.info(
          `Switched to Piper for language ${newLang.toUpperCase()} (not supported by Kokoro)`
        )
      }
    }

    // Reset voice to auto-select for new language
    chapterVoice = undefined
    onVoiceChange?.(chapter.id, undefined)
  }

  function resetToDefault() {
    chapterModel = undefined
    chapterVoice = undefined
    chapterLanguage = undefined
    onModelChange?.(chapter.id, undefined)
    onVoiceChange?.(chapter.id, undefined)
    onLanguageChange?.(chapter.id, undefined)
  }

  let hasOverrides = $derived(
    chapterModel !== undefined || chapterVoice !== undefined || chapterLanguage !== undefined
  )
</script>

<div class="chapter-card" class:selected role="listitem">
  <div class="card-main">
    <div class="card-content">
      <label class="chapter-header">
        <input
          type="checkbox"
          class="chapter-checkbox"
          checked={selected}
          onchange={() => onToggle(chapter.id)}
          aria-label={`Select chapter: ${chapter.title}`}
        />
        <span class="chapter-title">{chapter.title}</span>
      </label>
      <div class="chapter-meta">
        <span>{numberFormatter.format(wordCount)} words</span>
        <span class="dot" aria-hidden="true">•</span>
        <span>~{formatDurationShort(estimatedDurationSeconds)}</span>
        {#if chapter.detectedLanguage && chapter.detectedLanguage !== 'und'}
          <span class="dot" aria-hidden="true">•</span>
          <span
            class="language-badge"
            title={`Detected: ${chapter.detectedLanguage} (confidence: ${Math.round((chapter.languageConfidence || 0) * 100)}%)`}
          >
            🌐 {chapter.detectedLanguage.toUpperCase()}
            {#if chapter.languageConfidence !== undefined}
              <span class="confidence">{Math.round(chapter.languageConfidence * 100)}%</span>
            {/if}
          </span>
        {/if}
      </div>
      <p class="chapter-preview">
        {chapter.content.slice(0, 180)}{chapter.content.length > 180 ? '…' : ''}
      </p>
    </div>

    <div class="card-actions">
      {#if status === 'processing'}
        <div class="spinner-container">
          <span class="spinner" aria-hidden="true"></span>
        </div>
      {/if}
      <button
        class="action-btn"
        onclick={() => onRead(chapter)}
        title="Read chapter"
        aria-label={`Read chapter: ${chapter.title}`}
      >
        <span class="icon" aria-hidden="true">📖</span> Read
      </button>

      <button
        class="action-btn icon-only"
        onclick={copy}
        title="Copy text"
        aria-label={`Copy text of chapter: ${chapter.title}`}
      >
        <span aria-hidden="true">📋</span>
      </button>
    </div>
  </div>

  {#if status === 'processing'}
    <div class="progress-details">
      {#if chapterSegmentProgress && chapterSegmentProgress.totalSegments > 0}
        <div class="segment-progress-container">
          <div class="segment-progress-bar">
            <div class="segment-progress-fill" style="width: {segmentPercentage}%"></div>
          </div>
          <div class="segment-progress-info">
            <span class="segment-count">
              {chapterSegmentProgress.generatedIndices.size} / {chapterSegmentProgress.totalSegments}
              segments
            </span>
            <span class="segment-percentage">{segmentPercentage}%</span>
          </div>
          {#if chapterSegmentProgress.generatedIndices.size > 0}
            <button
              class="action-btn small preview-btn"
              onclick={() => onRead(chapter)}
              title="Preview generated segments"
            >
              🎧 Preview Available
            </button>
          {/if}
        </div>
      {:else if progress?.total}
        <div class="progress-bar-bg">
          <div
            class="progress-fill"
            style="width: {(progress.current / progress.total) * 100}%"
          ></div>
        </div>
        <div class="progress-text">
          <span>Generating chunk {progress.current} of {progress.total}</span>
          {#if progress.message}
            <span class="progress-sub">{progress.message}</span>
          {/if}
        </div>
      {:else}
        <div class="progress-text">
          {progress?.message || 'Preparing generation...'}
        </div>
      {/if}
    </div>
  {/if}

  {#if isPartiallyGenerated && status !== 'processing'}
    <div class="partial-progress-indicator">
      <div class="partial-progress-bar">
        <div class="partial-progress-fill" style="width: {segmentPercentage}%"></div>
      </div>
      <span class="partial-progress-text">
        {segmentPercentage}% generated ({chapterSegmentProgress?.generatedIndices.size ?? 0} segments)
      </span>
      <button
        class="action-btn small"
        onclick={() => onRead(chapter)}
        title="Listen to generated segments"
      >
        🎧 Listen
      </button>
    </div>
  {/if}

  {#if status === 'error' && error}
    <div class="error-container">
      <details class="error-details">
        <summary class="error-summary">
          <span class="error-icon">❌</span>
          <span class="error-title">Generation Failed</span>
        </summary>
        <div class="error-content">
          <pre class="error-text">{error}</pre>
        </div>
      </details>
      <div class="error-actions">
        <button
          class="copy-stack-btn"
          onclick={() => {
            navigator.clipboard
              .writeText(error)
              .then(() => toastStore.success('Error copied to clipboard'))
              .catch(() => toastStore.error('Failed to copy error'))
          }}
          title="Copy stack trace to clipboard"
        >
          📋 Copy Stack Trace
        </button>
        <button class="retry-btn" onclick={() => onRetry?.(chapter.id)}> 🔄 Retry </button>
      </div>
    </div>
  {/if}

  {#if audioData}
    <div class="audio-controls">
      <audio
        bind:this={audioElement}
        controls
        src={audioData.url}
        aria-label={`Audio for ${chapter.title}`}
      ></audio>
      <div class="download-actions">
        <button
          class="action-btn small"
          onclick={() => onDownloadWav(chapter.id)}
          aria-label={`Download WAV for ${chapter.title}`}>WAV</button
        >
        <button
          class="action-btn small"
          onclick={() => onDownloadMp3(chapter.id)}
          aria-label={`Download MP3 for ${chapter.title}`}>MP3</button
        >
      </div>
    </div>
  {/if}

  <!-- Advanced Settings for this chapter -->
  <div class="chapter-advanced-section">
    <button
      class="advanced-toggle-btn"
      class:has-overrides={hasOverrides}
      onclick={() => (showAdvanced = !showAdvanced)}
      title={hasOverrides ? 'Chapter has custom settings' : 'Configure chapter settings'}
    >
      <span class="toggle-icon">{showAdvanced ? '▼' : '▶'}</span>
      <span class="toggle-text">Chapter Settings</span>
      {#if hasOverrides}
        <span class="override-indicator" title="Custom settings applied">●</span>
      {/if}
    </button>

    {#if showAdvanced}
      <div class="advanced-panel">
        <div class="advanced-content">
          <div class="setting-row">
            <label for={`model-${chapter.id}`} class="setting-label">
              <span>TTS Model</span>
              <span class="setting-help">
                {#if chapterModel}
                  Override
                {:else if isModelFallback}
                  Auto-switched to Piper (language not supported by Kokoro)
                {:else}
                  Using global default
                {/if}
              </span>
            </label>
            <select
              id={`model-${chapter.id}`}
              class="setting-select"
              value={chapterModel ?? 'default'}
              onchange={handleModelChange}
            >
              <option value="default"
                >📖 Use Global ({TTS_MODELS.find((m) => m.id === $selectedModel)?.name ||
                  $selectedModel}){isModelFallback ? ' → Piper (fallback)' : ''}</option
              >
              {#each TTS_MODELS as model}
                <option value={model.id}>{model.name}</option>
              {/each}
            </select>
          </div>

          <div class="setting-row">
            <label for={`language-${chapter.id}`} class="setting-label">
              <span>Language</span>
              <span class="setting-help">
                {#if chapterLanguage}
                  Override
                {:else if chapter.detectedLanguage && chapter.detectedLanguage !== 'und'}
                  Auto-detected: {chapter.detectedLanguage.toUpperCase()} ({Math.round(
                    (chapter.languageConfidence || 0) * 100
                  )}%)
                {:else if book?.language}
                  Using book default
                {:else}
                  Using app default
                {/if}
              </span>
            </label>
            <select
              id={`language-${chapter.id}`}
              class="setting-select"
              value={chapterLanguage ?? 'default'}
              onchange={handleLanguageChange}
            >
              <option value="default">
                🌐 Auto-detect
                {#if chapter.detectedLanguage && chapter.detectedLanguage !== 'und'}
                  ({chapter.detectedLanguage.toUpperCase()})
                {:else if book?.language}
                  (Book: {book.language.toUpperCase()})
                {:else}
                  (EN)
                {/if}
              </option>
              {#each LANGUAGE_OPTIONS as lang}
                <option value={lang.code}>{getLanguageLabel(lang.code)}</option>
              {/each}
            </select>
          </div>

          <div class="setting-row">
            <label for={`voice-${chapter.id}`} class="setting-label">
              <span>Voice</span>
              <span class="setting-help">
                {#if chapterVoice}
                  Override
                {:else}
                  Auto-selected for {effectiveLanguage.toUpperCase()}
                {/if}
              </span>
            </label>
            <select
              id={`voice-${chapter.id}`}
              class="setting-select"
              value={chapterVoice ?? 'default'}
              onchange={handleVoiceChange}
            >
              <option value="default"
                >🌐 Auto-select ({chapterAvailableVoices.find((v) => v.id === effectiveVoice)
                  ?.label || effectiveVoice})</option
              >
              {#each chapterAvailableVoices as voice}
                <option value={voice.id}>{voice.label}</option>
              {/each}
            </select>
          </div>

          {#if hasOverrides}
            <div class="setting-row">
              <button class="reset-btn" onclick={resetToDefault}>
                <span>↩️</span>
                <span>Reset to Global Defaults</span>
              </button>
            </div>
          {/if}
        </div>
      </div>
    {/if}
  </div>
</div>

<style>
  .chapter-card {
    background: var(--surface-color);
    border: 1px solid var(--border-color);
    border-radius: 10px;
    padding: 16px;
    display: flex;
    flex-direction: column;
    gap: 12px;
    transition: all 0.2s ease;
  }

  .chapter-card:hover {
    border-color: var(--secondary-text);
    box-shadow: 0 2px 8px var(--shadow-color);
  }

  .chapter-card.selected {
    background: var(--selected-bg);
    border-color: var(--selected-border);
  }

  .card-main {
    display: flex;
    gap: 16px;
    align-items: flex-start;
    width: 100%;
  }

  .card-content {
    flex: 1;
    min-width: 0;
  }

  .chapter-header {
    display: flex;
    align-items: center;
    gap: 12px;
    cursor: pointer;
    margin-bottom: 6px;
  }

  .chapter-checkbox {
    width: 18px;
    height: 18px;
    cursor: pointer;
  }

  .chapter-title {
    font-weight: 600;
    font-size: 1.05rem;
    color: var(--text-color);
    line-height: 1.4;
  }

  .chapter-preview {
    margin: 0;
    font-size: 0.9rem;
    color: var(--secondary-text);
    line-height: 1.5;
    padding-left: 30px;
  }

  .chapter-meta {
    display: flex;
    align-items: center;
    gap: 8px;
    color: var(--secondary-text);
    font-size: 0.85rem;
    padding-left: 30px;
    margin: 4px 0;
  }

  .dot {
    color: var(--border-color);
  }

  .language-badge {
    display: inline-flex;
    align-items: center;
    gap: 4px;
    padding: 2px 8px;
    background: var(--bg-color);
    border: 1px solid var(--input-border);
    border-radius: 12px;
    font-size: 0.8rem;
    font-weight: 500;
  }

  .language-badge .confidence {
    opacity: 0.7;
    font-size: 0.75rem;
  }

  .card-actions {
    display: flex;
    gap: 8px;
    flex-shrink: 0;
  }

  .action-btn {
    display: flex;
    align-items: center;
    gap: 6px;
    padding: 8px 12px;
    border: 1px solid var(--input-border);
    background: var(--surface-color);
    border-radius: 6px;
    font-size: 0.9rem;
    color: var(--secondary-text);
    cursor: pointer;
    transition: all 0.2s;
  }

  .action-btn:hover {
    background: var(--bg-color);
    border-color: var(--text-color);
    color: var(--text-color);
  }

  .action-btn:disabled {
    opacity: 0.5;
    cursor: not-allowed;
    background: var(--surface-color);
    border-color: var(--border-color);
    color: var(--secondary-text);
  }

  .action-btn:disabled:hover {
    background: var(--surface-color);
    border-color: var(--border-color);
    color: var(--secondary-text);
  }

  .action-btn.icon-only {
    padding: 8px;
  }

  .action-btn.small {
    font-size: 0.8rem;
    padding: 4px 8px;
  }

  .audio-controls {
    margin-top: 4px;
    padding-top: 12px;
    border-top: 1px solid var(--border-color);
    display: flex;
    align-items: center;
    gap: 16px;
    width: 100%;
    animation: slideDown 0.3s ease-out;
  }

  .download-actions {
    display: flex;
    gap: 8px;
  }

  audio {
    flex: 1;
    height: 36px;
  }

  @keyframes slideDown {
    from {
      opacity: 0;
      transform: translateY(-10px);
    }
    to {
      opacity: 1;
      transform: translateY(0);
    }
  }

  /* Mobile Responsive */
  @media (max-width: 640px) {
    .card-main {
      flex-direction: column;
      gap: 12px;
    }

    .chapter-preview {
      padding-left: 0;
      margin-top: 8px;
      display: -webkit-box;
      -webkit-line-clamp: 3;
      line-clamp: 3;
      -webkit-box-orient: vertical;
      overflow: hidden;
    }

    .card-actions {
      width: 100%;
      display: grid;
      grid-template-columns: 1fr 1fr;
      gap: 8px;
    }

    .action-btn {
      justify-content: center;
    }

    .audio-controls {
      flex-direction: column;
      align-items: stretch;
    }

    .download-actions {
      justify-content: flex-end;
    }
  }

  .retry-btn {
    background-color: var(--error-color, #ff3b30);
    color: white;
    border: none;
    border-radius: 4px;
    padding: 6px 12px;
    font-size: 0.85rem;
    font-weight: 600;
    cursor: pointer;
    transition: opacity 0.2s;
  }

  .retry-btn:hover {
    opacity: 0.9;
  }

  .error-container {
    margin-top: 8px;
    padding: 8px;
    background: #fee2e2;
    border: 1px solid #fecaca;
    border-radius: 6px;
    color: #ef4444;
    display: flex;
    flex-direction: column;
    gap: 8px;
  }

  .error-details {
    width: 100%;
  }

  .error-summary {
    cursor: pointer;
    font-weight: 500;
    display: flex;
    align-items: center;
    gap: 6px;
  }

  .error-content {
    margin-top: 8px;
    background: #fff;
    padding: 8px;
    border-radius: 4px;
    border: 1px solid #fca5a5;
  }

  .error-text {
    font-family: monospace;
    font-size: 0.8rem;
    white-space: pre-wrap;
    word-break: break-all;
    max-height: 150px;
    overflow-y: auto;
    margin: 0;
    color: #b91c1c;
  }

  .error-actions {
    display: flex;
    gap: 8px;
    align-items: center;
  }

  .copy-stack-btn {
    flex: 1;
    font-size: 0.85rem;
    padding: 6px 12px;
    background: #fef2f2;
    border: 1px solid #fecaca;
    border-radius: 4px;
    cursor: pointer;
    color: #b91c1c;
    font-weight: 500;
    transition: all 0.2s;
  }

  .copy-stack-btn:hover {
    background: #fee2e2;
    border-color: #fca5a5;
  }
  .spinner-container {
    display: flex;
    align-items: center;
    justify-content: center;
    padding: 0 8px;
  }

  .spinner {
    width: 20px;
    height: 20px;
    border: 2px solid var(--border-color);
    border-top-color: var(--primary-color, #3b82f6);
    border-radius: 50%;
    animation: spin 1s linear infinite;
  }

  .progress-details {
    margin-top: 8px;
    padding: 12px;
    background: var(--bg-color);
    border-radius: 8px;
    border: 1px solid var(--border-color);
  }

  .progress-bar-bg {
    height: 6px;
    background: var(--border-color);
    border-radius: 3px;
    overflow: hidden;
    margin-bottom: 8px;
  }

  .progress-fill {
    height: 100%;
    background: var(--primary-color, #3b82f6);
    transition: width 0.3s ease;
  }

  .progress-text {
    font-size: 0.85rem;
    color: var(--secondary-text);
    display: flex;
    justify-content: space-between;
    align-items: center;
  }

  .progress-sub {
    font-size: 0.8rem;
    opacity: 0.8;
  }

  /* Segment Progress Styles */
  .segment-progress-container {
    display: flex;
    flex-direction: column;
    gap: 8px;
  }

  .segment-progress-bar {
    height: 8px;
    background: var(--border-color);
    border-radius: 4px;
    overflow: hidden;
  }

  .segment-progress-fill {
    height: 100%;
    background: linear-gradient(90deg, #22c55e, #4ade80);
    transition: width 0.3s ease;
    border-radius: 4px;
  }

  .segment-progress-info {
    display: flex;
    justify-content: space-between;
    align-items: center;
    font-size: 0.85rem;
  }

  .segment-count {
    color: var(--secondary-text);
  }

  .segment-percentage {
    font-weight: 600;
    color: #22c55e;
  }

  .preview-btn {
    align-self: flex-start;
    background: linear-gradient(135deg, #22c55e, #16a34a);
    color: white;
    border: none;
    animation: pulseGlow 2s infinite;
  }

  .preview-btn:hover {
    background: linear-gradient(135deg, #16a34a, #15803d);
    color: white;
    border: none;
  }

  @keyframes pulseGlow {
    0%,
    100% {
      box-shadow: 0 0 0 0 rgba(34, 197, 94, 0.4);
    }
    50% {
      box-shadow: 0 0 0 8px rgba(34, 197, 94, 0);
    }
  }

  /* Partial Progress Indicator (for non-processing state) */
  .partial-progress-indicator {
    margin-top: 8px;
    padding: 10px 12px;
    background: linear-gradient(135deg, rgba(34, 197, 94, 0.1), rgba(74, 222, 128, 0.05));
    border: 1px solid rgba(34, 197, 94, 0.3);
    border-radius: 8px;
    display: flex;
    align-items: center;
    gap: 12px;
    flex-wrap: wrap;
  }

  .partial-progress-bar {
    flex: 1;
    min-width: 100px;
    height: 6px;
    background: var(--border-color);
    border-radius: 3px;
    overflow: hidden;
  }

  .partial-progress-fill {
    height: 100%;
    background: linear-gradient(90deg, #22c55e, #4ade80);
    transition: width 0.3s ease;
  }

  .partial-progress-text {
    font-size: 0.85rem;
    color: #16a34a;
    font-weight: 500;
  }

  @keyframes spin {
    to {
      transform: rotate(360deg);
    }
  }

  /* Advanced Settings Section */
  .chapter-advanced-section {
    margin-top: 8px;
    border-top: 1px solid var(--border-color);
    padding-top: 8px;
  }

  .advanced-toggle-btn {
    display: flex;
    align-items: center;
    gap: 8px;
    padding: 8px 12px;
    background: var(--surface-color);
    border: 1px solid var(--border-color);
    border-radius: 6px;
    font-size: 0.85rem;
    color: var(--secondary-text);
    cursor: pointer;
    transition: all 0.2s;
    width: 100%;
    text-align: left;
  }

  .advanced-toggle-btn:hover {
    background: var(--bg-color);
    border-color: var(--text-color);
    color: var(--text-color);
  }

  .advanced-toggle-btn.has-overrides {
    background: #eff6ff;
    border-color: #3b82f6;
    color: #1e40af;
  }

  .toggle-icon {
    font-size: 0.7rem;
    transition: transform 0.2s;
  }

  .toggle-text {
    flex: 1;
    font-weight: 500;
  }

  .override-indicator {
    color: #3b82f6;
    font-size: 0.6rem;
    animation: pulse 2s infinite;
  }

  @keyframes pulse {
    0%,
    100% {
      opacity: 1;
    }
    50% {
      opacity: 0.5;
    }
  }

  .advanced-panel {
    margin-top: 12px;
    padding: 16px;
    background: var(--bg-color);
    border: 1px solid var(--border-color);
    border-radius: 8px;
    animation: slideDown 0.3s ease-out;
  }

  .advanced-content {
    display: flex;
    flex-direction: column;
    gap: 16px;
  }

  .setting-row {
    display: flex;
    flex-direction: column;
    gap: 8px;
  }

  .setting-label {
    display: flex;
    justify-content: space-between;
    align-items: center;
    font-size: 0.85rem;
    font-weight: 500;
    color: var(--text-color);
  }

  .setting-help {
    font-size: 0.75rem;
    font-weight: normal;
    color: var(--secondary-text);
    font-style: italic;
  }

  .setting-select {
    width: 100%;
    padding: 8px 12px;
    border: 1px solid var(--input-border);
    border-radius: 6px;
    background: var(--surface-color);
    color: var(--text-color);
    font-size: 0.9rem;
    cursor: pointer;
    transition: all 0.2s;
  }

  .setting-select:hover {
    border-color: var(--text-color);
  }

  .setting-select:focus {
    outline: none;
    border-color: var(--primary-color, #3b82f6);
    box-shadow: 0 0 0 3px rgba(59, 130, 246, 0.1);
  }

  .reset-btn {
    display: flex;
    align-items: center;
    justify-content: center;
    gap: 8px;
    padding: 8px 16px;
    background: #fef2f2;
    border: 1px solid #fecaca;
    border-radius: 6px;
    color: #b91c1c;
    font-size: 0.85rem;
    font-weight: 500;
    cursor: pointer;
    transition: all 0.2s;
    width: 100%;
  }

  .reset-btn:hover {
    background: #fee2e2;
    border-color: #fca5a5;
  }

  @media (max-width: 640px) {
    .advanced-panel {
      padding: 12px;
    }

    .setting-row {
      gap: 6px;
    }
  }
</style><|MERGE_RESOLUTION|>--- conflicted
+++ resolved
@@ -15,9 +15,7 @@
     type VoiceOption,
   } from '../stores/ttsStore'
   import { TTS_MODELS } from '../lib/tts/ttsModels'
-<<<<<<< HEAD
   import { segmentProgress, segmentProgressPercentage } from '../stores/segmentProgressStore'
-=======
   import {
     LANGUAGE_OPTIONS,
     getLanguageLabel,
@@ -27,7 +25,6 @@
   import { getKokoroVoicesForLanguage, isKokoroLanguageSupported } from '../lib/utils/voiceSelector'
   import { listVoices as listKokoroVoices } from '../lib/kokoro/kokoroClient'
   import { onMount } from 'svelte'
->>>>>>> 79ef378f
 
   let {
     chapter,
